--- conflicted
+++ resolved
@@ -19,10 +19,8 @@
 # test debug
 *.test
 
-<<<<<<< HEAD
 # db
 *.db
-=======
+
 # c/cpp temp files.
 *.o
->>>>>>> 9243c614
