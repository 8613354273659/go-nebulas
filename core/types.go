--- conflicted
+++ resolved
@@ -32,7 +32,6 @@
 
 // Error Types
 var (
-<<<<<<< HEAD
 	ErrInvalidTxPayloadType        = errors.New("invalid transaction data payload type")
 	ErrInvalidContractAddress      = errors.New("invalid contract address")
 	ErrInsufficientBalance         = errors.New("insufficient balance")
@@ -52,14 +51,7 @@
 	ErrDuplicatedBlock             = errors.New("duplicated block")
 	ErrInvalidAddress              = errors.New("address: invalid address")
 	ErrInvalidAddressDataLength    = errors.New("address: invalid address data length")
-=======
-	ErrInvalidTxPayloadType   = errors.New("invalid transaction data payload type")
-	ErrInvalidContractAddress = errors.New("invalid contract address")
-	ErrInsufficientBalance    = errors.New("insufficient balance")
-	ErrOutofGasLimit          = errors.New("out of gas limit")
-	ErrInvalidSignature       = errors.New("invalid transaction signature")
-	ErrInvalidTransactionHash = errors.New("invalid transaction hash")
->>>>>>> 310fddfc
+	ErrOutofGasLimit               = errors.New("out of gas limit")
 )
 
 // TxPayload stored in tx
